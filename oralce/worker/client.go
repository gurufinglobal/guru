--- conflicted
+++ resolved
@@ -100,14 +100,11 @@
 		res.Body.Close()
 		if err != nil {
 			return nil, fmt.Errorf("failed to read response body: %w", err)
-<<<<<<< HEAD
 		}
 
 		// Verify actual size (handles missing/incorrect Content-Length)
 		if len(body) > maxResponseSize {
 			return nil, fmt.Errorf("response exceeded size limit: %d bytes (max: %d)", len(body), maxResponseSize)
-=======
->>>>>>> 159bdc9a
 		}
 
 		switch {
@@ -230,7 +227,6 @@
 	return index, nil
 }
 
-<<<<<<< HEAD
 // truncateForError limits body size for error messages and provides clear indication of truncation.
 // This prevents log flooding and disk space exhaustion when large or malicious responses occur.
 func truncateForError(body []byte, maxLen int) string {
@@ -243,7 +239,8 @@
 	}
 
 	return string(body[:maxLen]) + fmt.Sprintf("... (truncated, %d more bytes)", len(body)-maxLen)
-=======
+}
+
 // truncateString truncates a string to maxLen characters, appending "..." if truncated.
 func truncateString(s string, maxLen int) string {
 	if len(s) <= maxLen {
@@ -253,5 +250,4 @@
 		return s[:maxLen]
 	}
 	return s[:maxLen-3] + "..."
->>>>>>> 159bdc9a
 }