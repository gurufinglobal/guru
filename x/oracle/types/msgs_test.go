--- conflicted
+++ resolved
@@ -48,17 +48,6 @@
 	}
 	require.NoError(t, validMsg.ValidateBasic())
 
-<<<<<<< HEAD
-	// Test nil DataSet
-	nilDataSetMsg := MsgSubmitOracleData{
-		AuthorityAddress: "guru1h9y8h0rh6tqxrj045fyvarnnyyxdg07693zkft",
-		DataSet:          nil, // This should cause validation to fail
-	}
-	err := nilDataSetMsg.ValidateBasic()
-	require.Error(t, err)
-	require.Contains(t, err.Error(), "DataSet must be provided")
-
-=======
 	// Test various valid decimal formats
 	validDecimals := []string{
 		"123",
@@ -118,7 +107,6 @@
 	}
 
 	// Test other validation errors
->>>>>>> dc376740
 	invalidMsg := MsgSubmitOracleData{
 		AuthorityAddress: "guru1h9y8h0rh6tqxrj045fyvarnnyyxdg07693zkft",
 		DataSet: &SubmitDataSet{
