package types

import (
	"testing"

	sdk "github.com/cosmos/cosmos-sdk/types"
	"github.com/stretchr/testify/require"
)

func init() {
	config := sdk.GetConfig()
	config.SetBech32PrefixForAccount("guru", "gurupub")
}

func TestMsgRegisterOracleRequestDoc(t *testing.T) {
	validMsg := MsgRegisterOracleRequestDoc{
		ModeratorAddress: "guru1h9y8h0rh6tqxrj045fyvarnnyyxdg07693zkft",
		RequestDoc: OracleRequestDoc{
			Name:            "Test Request",
			OracleType:      OracleType_ORACLE_TYPE_CRYPTO,
			Endpoints:       []*OracleEndpoint{{Url: "https://api.coinbase.com/v2/prices/BTC-USD/spot", ParseRule: "data.amount"}},
			AggregationRule: AggregationRule_AGGREGATION_RULE_AVG,
			AccountList:     []string{"guru1h9y8h0rh6tqxrj045fyvarnnyyxdg07693zkft"},
			Quorum:          1,
			Status:          RequestStatus_REQUEST_STATUS_ENABLED,
		},
	}
	require.NoError(t, validMsg.ValidateBasic())

	invalidMsg := MsgRegisterOracleRequestDoc{
		ModeratorAddress: "invalid-address",
		RequestDoc:       validMsg.RequestDoc,
	}
	require.Error(t, invalidMsg.ValidateBasic())
}

func TestMsgSubmitOracleData(t *testing.T) {
	// Valid message with valid decimal RawData
	validMsg := MsgSubmitOracleData{
		AuthorityAddress: "guru1h9y8h0rh6tqxrj045fyvarnnyyxdg07693zkft",
		DataSet: &SubmitDataSet{
			RequestId: 1,
			Nonce:     1,
			RawData:   "123.456",
			Provider:  "guru1h9y8h0rh6tqxrj045fyvarnnyyxdg07693zkft",
			Signature: []byte("test signature"),
		},
	}
	require.NoError(t, validMsg.ValidateBasic())

	// Test various valid decimal formats
	validDecimals := []string{
		"123",
		"123.456",
		"0.123",
		".123",
		"123.",
		"0",
		"0.0",
		"-123.456",
		"+123.456",
		"1e10",
		"1.23e-4",
		"1.23E+5",
	}

	for _, decimal := range validDecimals {
		msg := MsgSubmitOracleData{
			AuthorityAddress: "guru1h9y8h0rh6tqxrj045fyvarnnyyxdg07693zkft",
			DataSet: &SubmitDataSet{
				RequestId: 1,
				Nonce:     1,
				RawData:   decimal,
				Provider:  "guru1h9y8h0rh6tqxrj045fyvarnnyyxdg07693zkft",
				Signature: "test signature",
			},
		}
		require.NoError(t, msg.ValidateBasic(), "Expected %s to be valid decimal", decimal)
	}

	// Test invalid decimal formats
	invalidDecimals := []string{
		"abc",
		"123abc",
		"12.34.56",
		"12,34",
		"12 34",
		"$123",
		"123%",
		"infinity",
		"NaN",
		"",
	}

	for _, decimal := range invalidDecimals {
		msg := MsgSubmitOracleData{
			AuthorityAddress: "guru1h9y8h0rh6tqxrj045fyvarnnyyxdg07693zkft",
			DataSet: &SubmitDataSet{
				RequestId: 1,
				Nonce:     1,
				RawData:   decimal,
				Provider:  "guru1h9y8h0rh6tqxrj045fyvarnnyyxdg07693zkft",
				Signature: "test signature",
			},
		}
		require.Error(t, msg.ValidateBasic(), "Expected %s to be invalid decimal", decimal)
	}

	// Test other validation errors
	invalidMsg := MsgSubmitOracleData{
		AuthorityAddress: "guru1h9y8h0rh6tqxrj045fyvarnnyyxdg07693zkft",
		DataSet: &SubmitDataSet{
<<<<<<< HEAD
			RequestId: 0, // Invalid: zero request ID
			RawData:   "123.456",
			Provider:  "invalid-address", // Invalid: bad address format
			Signature: "",                // Invalid: empty signature
=======
			RequestId: 0,
			RawData:   "",
			Provider:  "invalid-address",
			Signature: nil,
>>>>>>> a481024e
		},
	}
	require.Error(t, invalidMsg.ValidateBasic())
}

func TestMsgUpdateModeratorAddress(t *testing.T) {
	validMsg := MsgUpdateModeratorAddress{
		ModeratorAddress:    "guru1h9y8h0rh6tqxrj045fyvarnnyyxdg07693zkft",
		NewModeratorAddress: "guru133vfz58wdptepx460hl3s0sg9emep4tjjyvwap",
	}
	require.NoError(t, validMsg.ValidateBasic())

	// invalid moderator address: same as new moderator address
	invalidMsg := MsgUpdateModeratorAddress{
		ModeratorAddress:    "guru1h9y8h0rh6tqxrj045fyvarnnyyxdg07693zkft",
		NewModeratorAddress: "guru1h9y8h0rh6tqxrj045fyvarnnyyxdg07693zkft",
	}
	require.Error(t, invalidMsg.ValidateBasic())

	// invalid new moderator address: empty
	invalidMsg2 := MsgUpdateModeratorAddress{
		ModeratorAddress: "guru1h9y8h0rh6tqxrj045fyvarnnyyxdg07693zkft",
	}
	require.Error(t, invalidMsg2.ValidateBasic())

	// invalid new moderator address: invalid bech32 address(ModeratorAddress)
	invalidMsg3 := MsgUpdateModeratorAddress{
		ModeratorAddress:    "h9y8h0rh6tqxrj045fyvarnnyyxdg07693zkft",
		NewModeratorAddress: "guru1h9y8h0rh6tqxrj045fyvarnnyyxdg07693zkft",
	}
	require.Error(t, invalidMsg3.ValidateBasic())

	// invalid new moderator address: invalid bech32 address(NewModeratorAddress)
	invalidMsg4 := MsgUpdateModeratorAddress{
		ModeratorAddress:    "guru1h9y8h0rh6tqxrj045fyvarnnyyxdg07693zkft",
		NewModeratorAddress: "guru1h9y8h0rh6tqxrj045fyvarnnyyxdg07693zk",
	}
	require.Error(t, invalidMsg4.ValidateBasic())
}<|MERGE_RESOLUTION|>--- conflicted
+++ resolved
@@ -72,7 +72,7 @@
 				Nonce:     1,
 				RawData:   decimal,
 				Provider:  "guru1h9y8h0rh6tqxrj045fyvarnnyyxdg07693zkft",
-				Signature: "test signature",
+				Signature: []byte("test signature"),
 			},
 		}
 		require.NoError(t, msg.ValidateBasic(), "Expected %s to be valid decimal", decimal)
@@ -100,7 +100,7 @@
 				Nonce:     1,
 				RawData:   decimal,
 				Provider:  "guru1h9y8h0rh6tqxrj045fyvarnnyyxdg07693zkft",
-				Signature: "test signature",
+				Signature: []byte("test signature"),
 			},
 		}
 		require.Error(t, msg.ValidateBasic(), "Expected %s to be invalid decimal", decimal)
@@ -110,17 +110,10 @@
 	invalidMsg := MsgSubmitOracleData{
 		AuthorityAddress: "guru1h9y8h0rh6tqxrj045fyvarnnyyxdg07693zkft",
 		DataSet: &SubmitDataSet{
-<<<<<<< HEAD
 			RequestId: 0, // Invalid: zero request ID
 			RawData:   "123.456",
 			Provider:  "invalid-address", // Invalid: bad address format
-			Signature: "",                // Invalid: empty signature
-=======
-			RequestId: 0,
-			RawData:   "",
-			Provider:  "invalid-address",
-			Signature: nil,
->>>>>>> a481024e
+			Signature: nil,               // Invalid: empty signature
 		},
 	}
 	require.Error(t, invalidMsg.ValidateBasic())
