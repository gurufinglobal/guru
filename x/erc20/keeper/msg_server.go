--- conflicted
+++ resolved
@@ -151,14 +151,6 @@
 		)
 	}
 
-<<<<<<< HEAD
-=======
-	// Check for unexpected `Approval` event in logs
-	if err := validateApprovalEventDoesNotExist(res.Logs); err != nil {
-		return nil, err
-	}
-
->>>>>>> 5f37989d
 	defer func() {
 		telemetry.IncrCounterWithLabels(
 			[]string{"tx", "msg", "convert", "erc20", "total"},
@@ -310,12 +302,7 @@
 		return sdkerrors.Wrap(err, "failed to burn coins")
 	}
 
-<<<<<<< HEAD
 	return nil
-=======
-	// Check for unexpected `Approval` event in logs
-	return validateApprovalEventDoesNotExist(res.Logs)
->>>>>>> 5f37989d
 }
 
 // UpdateParams implements the gRPC MsgServer interface. After a successful governance vote
