package testutil

import (
	"fmt"
	"time"

	abci "github.com/cometbft/cometbft/abci/types"
	tmproto "github.com/cometbft/cometbft/proto/tendermint/types"
	cmttypes "github.com/cometbft/cometbft/types"

	errorsmod "cosmossdk.io/errors"
	sdkmath "cosmossdk.io/math"

	cryptotypes "github.com/cosmos/cosmos-sdk/crypto/types"
	sdk "github.com/cosmos/cosmos-sdk/types"
	errortypes "github.com/cosmos/cosmos-sdk/types/errors"

	app "github.com/gurufinglobal/guru/v2/gurud"
	"github.com/gurufinglobal/guru/v2/testutil/tx"
)

// Commit commits a block at a given time. Reminder: At the end of each
// Tendermint Consensus round the following methods are run
//  1. BeginBlock
//  2. DeliverTx
//  3. EndBlock
//  4. Commit
func Commit(ctx sdk.Context, app *app.EVMD, t time.Duration, vs *cmttypes.ValidatorSet) (sdk.Context, error) {
	header, err := commit(ctx, app, t, vs)
	if err != nil {
		return ctx, err
	}

	return ctx.WithBlockHeader(header), nil
}

// CommitAndCreateNewCtx commits a block at a given time creating a ctx with the current settings
// This is useful to keep test settings that could be affected by EndBlockers, e.g.
// setting a baseFee == 0 and expecting this condition to continue after commit
func CommitAndCreateNewCtx(ctx sdk.Context, app *app.EVMD, t time.Duration, vs *cmttypes.ValidatorSet) (sdk.Context, error) {
	header, err := commit(ctx, app, t, vs)
	if err != nil {
		return ctx, err
	}

	// NewContext function keeps the multistore
	// but resets other context fields
	// GasMeter is set as InfiniteGasMeter
	newCtx := app.NewContextLegacy(false, header)
	// set the reseted fields to keep the current ctx settings
	newCtx = newCtx.WithMinGasPrices(ctx.MinGasPrices())
	newCtx = newCtx.WithEventManager(ctx.EventManager())
	newCtx = newCtx.WithKVGasConfig(ctx.KVGasConfig())
	newCtx = newCtx.WithTransientKVGasConfig(ctx.TransientKVGasConfig())

	return newCtx, nil
}

// DeliverTx delivers a cosmos tx for a given set of msgs
func DeliverTx(
	ctx sdk.Context,
	exampleApp *app.EVMD,
	priv cryptotypes.PrivKey,
	gasPrice *sdkmath.Int,
	msgs ...sdk.Msg,
) (abci.ExecTxResult, error) {
	txConfig := exampleApp.GetTxConfig()
	tx, err := tx.PrepareCosmosTx(
		ctx,
		exampleApp,
		tx.CosmosTxArgs{
			TxCfg:    txConfig,
			Priv:     priv,
			ChainID:  ctx.ChainID(),
			Gas:      10_000_000,
			GasPrice: gasPrice,
			Msgs:     msgs,
		},
	)
	if err != nil {
		return abci.ExecTxResult{}, err
	}
	return BroadcastTxBytes(exampleApp, txConfig.TxEncoder(), tx)
}

// DeliverEthTx generates and broadcasts a Cosmos Tx populated with MsgEthereumTx messages.
// If a private key is provided, it will attempt to sign all messages with the given private key,
// otherwise, it will assume the messages have already been signed.
func DeliverEthTx(
	exampleApp *app.EVMD,
	priv cryptotypes.PrivKey,
	msgs ...sdk.Msg,
) (abci.ExecTxResult, error) {
	txConfig := exampleApp.GetTxConfig()

	tx, err := tx.PrepareEthTx(txConfig, priv, msgs...)
	if err != nil {
		return abci.ExecTxResult{}, err
	}
	res, err := BroadcastTxBytes(exampleApp, txConfig.TxEncoder(), tx)
	if err != nil {
		return res, err
	}

	codec := exampleApp.AppCodec()
	if _, err := CheckEthTxResponse(res, codec); err != nil {
		return res, err
	}
	return res, nil
}

// DeliverEthTxWithoutCheck generates and broadcasts a Cosmos Tx populated with MsgEthereumTx messages.
// If a private key is provided, it will attempt to sign all messages with the given private key,
// otherwise, it will assume the messages have already been signed. It does not check if the Eth tx is
// successful or not.
func DeliverEthTxWithoutCheck(
	exampleApp *app.EVMD,
	priv cryptotypes.PrivKey,
	msgs ...sdk.Msg,
) (abci.ExecTxResult, error) {
	txConfig := exampleApp.GetTxConfig()

	tx, err := tx.PrepareEthTx(txConfig, priv, msgs...)
	if err != nil {
		return abci.ExecTxResult{}, err
	}

	res, err := BroadcastTxBytes(exampleApp, txConfig.TxEncoder(), tx)
	if err != nil {
		return abci.ExecTxResult{}, err
	}

	return res, nil
}

// CheckTx checks a cosmos tx for a given set of msgs
func CheckTx(
	ctx sdk.Context,
	exampleApp *app.EVMD,
	priv cryptotypes.PrivKey,
	gasPrice *sdkmath.Int,
	msgs ...sdk.Msg,
) (abci.ResponseCheckTx, error) {
	txConfig := exampleApp.GetTxConfig()

	tx, err := tx.PrepareCosmosTx(
		ctx,
		exampleApp,
		tx.CosmosTxArgs{
			TxCfg:    txConfig,
			Priv:     priv,
			ChainID:  ctx.ChainID(),
			GasPrice: gasPrice,
			Gas:      10_000_000,
			Msgs:     msgs,
		},
	)
	if err != nil {
		return abci.ResponseCheckTx{}, err
	}
	return checkTxBytes(exampleApp, txConfig.TxEncoder(), tx)
}

// CheckEthTx checks a Ethereum tx for a given set of msgs
func CheckEthTx(
	exampleApp *app.EVMD,
	priv cryptotypes.PrivKey,
	msgs ...sdk.Msg,
) (abci.ResponseCheckTx, error) {
	txConfig := exampleApp.GetTxConfig()

	tx, err := tx.PrepareEthTx(txConfig, priv, msgs...)
	if err != nil {
		return abci.ResponseCheckTx{}, err
	}
	return checkTxBytes(exampleApp, txConfig.TxEncoder(), tx)
}

// BroadcastTxBytes encodes a transaction and calls DeliverTx on the app.
func BroadcastTxBytes(app *app.EVMD, txEncoder sdk.TxEncoder, tx sdk.Tx) (abci.ExecTxResult, error) {
	// bz are bytes to be broadcasted over the network
	bz, err := txEncoder(tx)
	if err != nil {
		return abci.ExecTxResult{}, err
	}

	req := abci.RequestFinalizeBlock{Txs: [][]byte{bz}}

	res, err := app.BaseApp.FinalizeBlock(&req)
	if err != nil {
		return abci.ExecTxResult{}, err
	}
	if len(res.TxResults) != 1 {
		return abci.ExecTxResult{}, fmt.Errorf("unexpected transaction results. Expected 1, got: %d", len(res.TxResults))
	}
	txRes := res.TxResults[0]
	if txRes.Code != 0 {
		return abci.ExecTxResult{}, errorsmod.Wrapf(errortypes.ErrInvalidRequest, "log: %s", txRes.Log)
	}

	return *txRes, nil
}

// commit is a private helper function that runs the EndBlocker logic, commits the changes,
// updates the header, runs the BeginBlocker function and returns the updated header
func commit(ctx sdk.Context, app *app.EVMD, t time.Duration, vs *cmttypes.ValidatorSet) (tmproto.Header, error) {
	header := ctx.BlockHeader()
	req := abci.RequestFinalizeBlock{Height: header.Height}

	if vs != nil {
		res, err := app.FinalizeBlock(&req)
		if err != nil {
			return header, err
		}

		nextVals, err := applyValSetChanges(vs, res.ValidatorUpdates)
		if err != nil {
			return header, err
		}
		header.ValidatorsHash = vs.Hash()
		header.NextValidatorsHash = nextVals.Hash()
	} else {
		if _, err := app.EndBlocker(ctx); err != nil {
			return header, err
		}
	}

	if _, err := app.Commit(); err != nil {
		return header, err
	}

	header.Height++
	header.Time = header.Time.Add(t)
	header.AppHash = app.LastCommitID().Hash

	if _, err := app.BeginBlocker(ctx); err != nil {
		return header, err
	}

	return header, nil
}

// checkTxBytes encodes a transaction and calls checkTx on the app.
func checkTxBytes(app *app.EVMD, txEncoder sdk.TxEncoder, tx sdk.Tx) (abci.ResponseCheckTx, error) {
	bz, err := txEncoder(tx)
	if err != nil {
		return abci.ResponseCheckTx{}, err
	}

	req := abci.RequestCheckTx{Tx: bz}
	res, err := app.CheckTx(&req)
	if err != nil {
		return abci.ResponseCheckTx{}, err
	}

	if res.Code != 0 {
<<<<<<< HEAD
		return abci.ResponseCheckTx{}, errorsmod.Wrapf(errortypes.ErrInvalidRequest, "%s", res.Log)
=======
		return abci.ResponseCheckTx{}, errorsmod.Wrapf(errortypes.ErrInvalidRequest, "check tx failed: %s", res.Log)
>>>>>>> 3dae7537
	}

	return *res, nil
}

// applyValSetChanges takes in cmttypes.ValidatorSet and []abci.ValidatorUpdate and will return a new cmttypes.ValidatorSet which has the
// provided validator updates applied to the provided validator set.
func applyValSetChanges(valSet *cmttypes.ValidatorSet, valUpdates []abci.ValidatorUpdate) (*cmttypes.ValidatorSet, error) {
	updates, err := cmttypes.PB2TM.ValidatorUpdates(valUpdates)
	if err != nil {
		return nil, err
	}

	// must copy since validator set will mutate with UpdateWithChangeSet
	newVals := valSet.Copy()
	err = newVals.UpdateWithChangeSet(updates)
	if err != nil {
		return nil, err
	}

	return newVals, nil
}<|MERGE_RESOLUTION|>--- conflicted
+++ resolved
@@ -254,11 +254,7 @@
 	}
 
 	if res.Code != 0 {
-<<<<<<< HEAD
-		return abci.ResponseCheckTx{}, errorsmod.Wrapf(errortypes.ErrInvalidRequest, "%s", res.Log)
-=======
 		return abci.ResponseCheckTx{}, errorsmod.Wrapf(errortypes.ErrInvalidRequest, "check tx failed: %s", res.Log)
->>>>>>> 3dae7537
 	}
 
 	return *res, nil
