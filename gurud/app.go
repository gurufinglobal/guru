package gurud

import (
	"encoding/json"
	"fmt"
	"io"
	"maps"
	"os"
	"sort"

	corevm "github.com/ethereum/go-ethereum/core/vm"
	"github.com/spf13/cast"

	// Force-load the tracer engines to trigger registration due to Go-Ethereum v1.10.15 changes
	_ "github.com/ethereum/go-ethereum/eth/tracers/js"
	_ "github.com/ethereum/go-ethereum/eth/tracers/native"

	abci "github.com/cometbft/cometbft/abci/types"

	evmante "github.com/GPTx-global/guru-v2/ante"
	cosmosevmante "github.com/GPTx-global/guru-v2/ante/evm"
	evmosencoding "github.com/GPTx-global/guru-v2/encoding"
	chainante "github.com/GPTx-global/guru-v2/gurud/ante"
	srvflags "github.com/GPTx-global/guru-v2/server/flags"
	cosmosevmtypes "github.com/GPTx-global/guru-v2/types"
	cosmosevmutils "github.com/GPTx-global/guru-v2/utils"
	"github.com/GPTx-global/guru-v2/x/erc20"
	erc20keeper "github.com/GPTx-global/guru-v2/x/erc20/keeper"
	erc20types "github.com/GPTx-global/guru-v2/x/erc20/types"
	erc20v2 "github.com/GPTx-global/guru-v2/x/erc20/v2"
	"github.com/GPTx-global/guru-v2/x/feemarket"
	feemarketkeeper "github.com/GPTx-global/guru-v2/x/feemarket/keeper"
	feemarkettypes "github.com/GPTx-global/guru-v2/x/feemarket/types"
	"github.com/GPTx-global/guru-v2/x/ibc/transfer" // NOTE: override ICS20 keeper to support IBC transfers of ERC20 tokens
	transferkeeper "github.com/GPTx-global/guru-v2/x/ibc/transfer/keeper"
	transferv2 "github.com/GPTx-global/guru-v2/x/ibc/transfer/v2"
	"github.com/GPTx-global/guru-v2/x/oracle"
	oraclekeeper "github.com/GPTx-global/guru-v2/x/oracle/keeper"
	oracletypes "github.com/GPTx-global/guru-v2/x/oracle/types"
	"github.com/GPTx-global/guru-v2/x/precisebank"
	precisebankkeeper "github.com/GPTx-global/guru-v2/x/precisebank/keeper"
	precisebanktypes "github.com/GPTx-global/guru-v2/x/precisebank/types"
	"github.com/GPTx-global/guru-v2/x/vm"
	evmkeeper "github.com/GPTx-global/guru-v2/x/vm/keeper"
	evmtypes "github.com/GPTx-global/guru-v2/x/vm/types"
	dbm "github.com/cosmos/cosmos-db"
	"github.com/cosmos/gogoproto/proto"
	ibctransfer "github.com/cosmos/ibc-go/v10/modules/apps/transfer"
	ibctransfertypes "github.com/cosmos/ibc-go/v10/modules/apps/transfer/types"
	ibc "github.com/cosmos/ibc-go/v10/modules/core"
	ibcclienttypes "github.com/cosmos/ibc-go/v10/modules/core/02-client/types"
	ibcconnectiontypes "github.com/cosmos/ibc-go/v10/modules/core/03-connection/types"
	porttypes "github.com/cosmos/ibc-go/v10/modules/core/05-port/types"
	ibcapi "github.com/cosmos/ibc-go/v10/modules/core/api"
	ibcexported "github.com/cosmos/ibc-go/v10/modules/core/exported"
	ibckeeper "github.com/cosmos/ibc-go/v10/modules/core/keeper"
	ibctm "github.com/cosmos/ibc-go/v10/modules/light-clients/07-tendermint"
	ibctesting "github.com/cosmos/ibc-go/v10/testing"

	autocliv1 "cosmossdk.io/api/cosmos/autocli/v1"
	reflectionv1 "cosmossdk.io/api/cosmos/reflection/v1"
	"cosmossdk.io/client/v2/autocli"
	clienthelpers "cosmossdk.io/client/v2/helpers"
	"cosmossdk.io/core/appmodule"
	"cosmossdk.io/log"
	storetypes "cosmossdk.io/store/types"
	"cosmossdk.io/x/evidence"
	evidencekeeper "cosmossdk.io/x/evidence/keeper"
	evidencetypes "cosmossdk.io/x/evidence/types"
	"cosmossdk.io/x/feegrant"
	feegrantkeeper "cosmossdk.io/x/feegrant/keeper"
	feegrantmodule "cosmossdk.io/x/feegrant/module"
	"cosmossdk.io/x/upgrade"
	upgradekeeper "cosmossdk.io/x/upgrade/keeper"
	upgradetypes "cosmossdk.io/x/upgrade/types"

	"github.com/cosmos/cosmos-sdk/baseapp"
	"github.com/cosmos/cosmos-sdk/client"
	"github.com/cosmos/cosmos-sdk/client/flags"
	"github.com/cosmos/cosmos-sdk/client/grpc/cmtservice"
	"github.com/cosmos/cosmos-sdk/client/grpc/node"
	"github.com/cosmos/cosmos-sdk/codec"
	"github.com/cosmos/cosmos-sdk/codec/types"
	"github.com/cosmos/cosmos-sdk/runtime"
	runtimeservices "github.com/cosmos/cosmos-sdk/runtime/services"
	"github.com/cosmos/cosmos-sdk/server"
	"github.com/cosmos/cosmos-sdk/server/api"
	"github.com/cosmos/cosmos-sdk/server/config"
	servertypes "github.com/cosmos/cosmos-sdk/server/types"
	testdata_pulsar "github.com/cosmos/cosmos-sdk/testutil/testdata/testpb"
	sdk "github.com/cosmos/cosmos-sdk/types"
	"github.com/cosmos/cosmos-sdk/types/module"
	"github.com/cosmos/cosmos-sdk/types/msgservice"
	signingtypes "github.com/cosmos/cosmos-sdk/types/tx/signing"
	"github.com/cosmos/cosmos-sdk/version"
	"github.com/cosmos/cosmos-sdk/x/auth"
	authcodec "github.com/cosmos/cosmos-sdk/x/auth/codec"
	authkeeper "github.com/cosmos/cosmos-sdk/x/auth/keeper"
	"github.com/cosmos/cosmos-sdk/x/auth/posthandler"
	authsims "github.com/cosmos/cosmos-sdk/x/auth/simulation"
	authtx "github.com/cosmos/cosmos-sdk/x/auth/tx"
	txmodule "github.com/cosmos/cosmos-sdk/x/auth/tx/config"
	authtypes "github.com/cosmos/cosmos-sdk/x/auth/types"
	"github.com/cosmos/cosmos-sdk/x/auth/vesting"
	vestingtypes "github.com/cosmos/cosmos-sdk/x/auth/vesting/types"
	"github.com/cosmos/cosmos-sdk/x/authz"
	authzkeeper "github.com/cosmos/cosmos-sdk/x/authz/keeper"
	authzmodule "github.com/cosmos/cosmos-sdk/x/authz/module"
	"github.com/cosmos/cosmos-sdk/x/bank"
	bankkeeper "github.com/cosmos/cosmos-sdk/x/bank/keeper"
	banktypes "github.com/cosmos/cosmos-sdk/x/bank/types"
	"github.com/cosmos/cosmos-sdk/x/consensus"
	consensusparamkeeper "github.com/cosmos/cosmos-sdk/x/consensus/keeper"
	consensusparamtypes "github.com/cosmos/cosmos-sdk/x/consensus/types"
	distr "github.com/cosmos/cosmos-sdk/x/distribution"
	distrkeeper "github.com/cosmos/cosmos-sdk/x/distribution/keeper"
	distrtypes "github.com/cosmos/cosmos-sdk/x/distribution/types"
	"github.com/cosmos/cosmos-sdk/x/genutil"
	genutiltypes "github.com/cosmos/cosmos-sdk/x/genutil/types"
	"github.com/cosmos/cosmos-sdk/x/gov"
	govclient "github.com/cosmos/cosmos-sdk/x/gov/client"
	govkeeper "github.com/cosmos/cosmos-sdk/x/gov/keeper"
	govtypes "github.com/cosmos/cosmos-sdk/x/gov/types"
	"github.com/cosmos/cosmos-sdk/x/mint"
	mintkeeper "github.com/cosmos/cosmos-sdk/x/mint/keeper"
	minttypes "github.com/cosmos/cosmos-sdk/x/mint/types"
	paramsclient "github.com/cosmos/cosmos-sdk/x/params/client"
	paramskeeper "github.com/cosmos/cosmos-sdk/x/params/keeper"
	paramstypes "github.com/cosmos/cosmos-sdk/x/params/types"
	"github.com/cosmos/cosmos-sdk/x/slashing"
	slashingkeeper "github.com/cosmos/cosmos-sdk/x/slashing/keeper"
	slashingtypes "github.com/cosmos/cosmos-sdk/x/slashing/types"
	"github.com/cosmos/cosmos-sdk/x/staking"
	stakingkeeper "github.com/cosmos/cosmos-sdk/x/staking/keeper"
	stakingtypes "github.com/cosmos/cosmos-sdk/x/staking/types"

	// guru-v2 modules
	"github.com/GPTx-global/guru-v2/x/feepolicy"
	feepolicykeeper "github.com/GPTx-global/guru-v2/x/feepolicy/keeper"
	feepolicytypes "github.com/GPTx-global/guru-v2/x/feepolicy/types"
)

func init() {
	// manually update the power reduction by replacing micro (u) -> atto (a) evmos
	sdk.DefaultPowerReduction = cosmosevmtypes.AttoPowerReduction

	// get the user's home directory
	var err error
	DefaultNodeHome, err = clienthelpers.GetNodeHomeDirectory(".gurud")
	if err != nil {
		panic(err)
	}
}

const appName = "gurud"

var (
	// DefaultNodeHome default home directories for the application daemon
	DefaultNodeHome string

	// module account permissions
	maccPerms = map[string][]string{
		authtypes.FeeCollectorName:     nil,
		distrtypes.ModuleName:          {authtypes.Burner},
		ibctransfertypes.ModuleName:    {authtypes.Minter, authtypes.Burner},
		minttypes.ModuleName:           {authtypes.Minter},
		stakingtypes.BondedPoolName:    {authtypes.Burner, authtypes.Staking},
		stakingtypes.NotBondedPoolName: {authtypes.Burner, authtypes.Staking},
		govtypes.ModuleName:            {authtypes.Burner},

		// Cosmos EVM modules
		evmtypes.ModuleName:         {authtypes.Minter, authtypes.Burner},
		feemarkettypes.ModuleName:   nil,
		erc20types.ModuleName:       {authtypes.Minter, authtypes.Burner},
		precisebanktypes.ModuleName: {authtypes.Minter, authtypes.Burner},
<<<<<<< HEAD
		oracletypes.ModuleName:      nil,
=======

		// guru-v2 modules
		feepolicytypes.ModuleName: nil,
>>>>>>> 7c45ee3a
	}
)

var (
	_ runtime.AppI            = (*EVMD)(nil)
	_ servertypes.Application = (*EVMD)(nil)
	_ ibctesting.TestingApp   = (*EVMD)(nil)
)

// EVMD extends an ABCI application, but with most of its parameters exported.
type EVMD struct {
	*baseapp.BaseApp

	legacyAmino       *codec.LegacyAmino
	appCodec          codec.Codec
	interfaceRegistry types.InterfaceRegistry
	txConfig          client.TxConfig

	// keys to access the substores
	keys    map[string]*storetypes.KVStoreKey
	tkeys   map[string]*storetypes.TransientStoreKey
	memKeys map[string]*storetypes.MemoryStoreKey

	// keepers
	AccountKeeper         authkeeper.AccountKeeper
	BankKeeper            bankkeeper.Keeper
	StakingKeeper         *stakingkeeper.Keeper
	SlashingKeeper        slashingkeeper.Keeper
	MintKeeper            mintkeeper.Keeper
	DistrKeeper           distrkeeper.Keeper
	GovKeeper             govkeeper.Keeper
	UpgradeKeeper         *upgradekeeper.Keeper
	ParamsKeeper          paramskeeper.Keeper //nolint:staticcheck
	AuthzKeeper           authzkeeper.Keeper
	EvidenceKeeper        evidencekeeper.Keeper
	FeeGrantKeeper        feegrantkeeper.Keeper
	ConsensusParamsKeeper consensusparamkeeper.Keeper

	// IBC keepers
	IBCKeeper      *ibckeeper.Keeper // IBC Keeper must be a pointer in the app, so we can SetRouter on it correctly
	TransferKeeper transferkeeper.Keeper

	// Cosmos EVM keepers
	FeeMarketKeeper   feemarketkeeper.Keeper
	EVMKeeper         *evmkeeper.Keeper
	Erc20Keeper       erc20keeper.Keeper
	PreciseBankKeeper precisebankkeeper.Keeper
	OracleKeeper      oraclekeeper.Keeper

	// guru-v2 keepers
	FeePolicyKeeper feepolicykeeper.Keeper

	// the module manager
	ModuleManager      *module.Manager
	BasicModuleManager module.BasicManager

	// simulation manager
	sm *module.SimulationManager

	// module configurator
	configurator module.Configurator
}

// NewExampleApp returns a reference to an initialized EVMD.
func NewExampleApp(
	logger log.Logger,
	db dbm.DB,
	traceStore io.Writer,
	loadLatest bool,
	appOpts servertypes.AppOptions,
	evmChainID uint64,
	evmAppOptions EVMOptionsFn,
	baseAppOptions ...func(*baseapp.BaseApp),
) *EVMD {
	encodingConfig := evmosencoding.MakeConfig(evmChainID)
	// encodingConfig := evmosencoding.MakeConfigWithBech32Prefix(evmChainID, "cosmos")

	appCodec := encodingConfig.Codec
	legacyAmino := encodingConfig.Amino
	interfaceRegistry := encodingConfig.InterfaceRegistry
	txConfig := encodingConfig.TxConfig

	// Below we could construct and set an application specific mempool and
	// ABCI 1.0 PrepareProposal and ProcessProposal handlers. These defaults are
	// already set in the SDK's BaseApp, this shows an example of how to override
	// them.
	//
	// Example:
	//
	// bApp := baseapp.NewBaseApp(...)
	// nonceMempool := mempool.NewSenderNonceMempool()
	// abciPropHandler := NewDefaultProposalHandler(nonceMempool, bApp)
	//
	// bApp.SetMempool(nonceMempool)
	// bApp.SetPrepareProposal(abciPropHandler.PrepareProposalHandler())
	// bApp.SetProcessProposal(abciPropHandler.ProcessProposalHandler())
	//
	// Alternatively, you can construct BaseApp options, append those to
	// baseAppOptions and pass them to NewBaseApp.
	//
	// Example:
	//
	// prepareOpt = func(app *baseapp.BaseApp) {
	// 	abciPropHandler := baseapp.NewDefaultProposalHandler(nonceMempool, app)
	// 	app.SetPrepareProposal(abciPropHandler.PrepareProposalHandler())
	// }
	// baseAppOptions = append(baseAppOptions, prepareOpt)

	bApp := baseapp.NewBaseApp(
		appName,
		logger,
		db,
		// use transaction decoder to support the sdk.Tx interface instead of sdk.StdTx
		encodingConfig.TxConfig.TxDecoder(),
		baseAppOptions...,
	)
	bApp.SetCommitMultiStoreTracer(traceStore)
	bApp.SetVersion(version.Version)
	bApp.SetInterfaceRegistry(interfaceRegistry)
	bApp.SetTxEncoder(txConfig.TxEncoder())

	// initialize the Cosmos EVM application configuration
	if err := evmAppOptions(evmChainID); err != nil {
		panic(err)
	}

	keys := storetypes.NewKVStoreKeys(
		authtypes.StoreKey, banktypes.StoreKey, stakingtypes.StoreKey,
		minttypes.StoreKey, distrtypes.StoreKey, slashingtypes.StoreKey,
		govtypes.StoreKey, paramstypes.StoreKey, consensusparamtypes.StoreKey,
		upgradetypes.StoreKey, feegrant.StoreKey, evidencetypes.StoreKey, authzkeeper.StoreKey,
		// ibc keys
		ibcexported.StoreKey, ibctransfertypes.StoreKey,
		// Cosmos EVM store keys
		evmtypes.StoreKey, feemarkettypes.StoreKey, erc20types.StoreKey, precisebanktypes.StoreKey,
<<<<<<< HEAD
		// Oracle store key
		oracletypes.StoreKey,
=======
		// guru-v2 store keys
		feepolicytypes.StoreKey,
>>>>>>> 7c45ee3a
	)

	tkeys := storetypes.NewTransientStoreKeys(paramstypes.TStoreKey, evmtypes.TransientKey, feemarkettypes.TransientKey, feepolicytypes.TransientKey)

	// load state streaming if enabled
	if err := bApp.RegisterStreamingServices(appOpts, keys); err != nil {
		fmt.Printf("failed to load state streaming: %s", err)
		os.Exit(1)
	}

	// wire up the versiondb's `StreamingService` and `MultiStore`.
	if cast.ToBool(appOpts.Get("versiondb.enable")) {
		panic("version db not supported in this example chain")
	}

	app := &EVMD{
		BaseApp:           bApp,
		legacyAmino:       legacyAmino,
		appCodec:          appCodec,
		txConfig:          txConfig,
		interfaceRegistry: interfaceRegistry,
		keys:              keys,
		tkeys:             tkeys,
	}

	app.ParamsKeeper = initParamsKeeper(appCodec, legacyAmino, keys[paramstypes.StoreKey], tkeys[paramstypes.TStoreKey])

	// get authority address
	authAddr := authtypes.NewModuleAddress(govtypes.ModuleName).String()

	// set the BaseApp's parameter store
	app.ConsensusParamsKeeper = consensusparamkeeper.NewKeeper(
		appCodec,
		runtime.NewKVStoreService(keys[consensusparamtypes.StoreKey]),
		authAddr,
		runtime.EventService{},
	)
	bApp.SetParamStore(app.ConsensusParamsKeeper.ParamsStore)

	// add keepers
	app.AccountKeeper = authkeeper.NewAccountKeeper(
		appCodec, runtime.NewKVStoreService(keys[authtypes.StoreKey]),
		authtypes.ProtoBaseAccount, maccPerms,
		authcodec.NewBech32Codec(sdk.GetConfig().GetBech32AccountAddrPrefix()),
		sdk.GetConfig().GetBech32AccountAddrPrefix(),
		authAddr,
	)

	app.BankKeeper = bankkeeper.NewBaseKeeper(
		appCodec,
		runtime.NewKVStoreService(keys[banktypes.StoreKey]),
		app.AccountKeeper,
		BlockedAddresses(),
		authAddr,
		logger,
	)

	// optional: enable sign mode textual by overwriting the default tx config (after setting the bank keeper)
	enabledSignModes := append(authtx.DefaultSignModes, signingtypes.SignMode_SIGN_MODE_TEXTUAL) //nolint:gocritic
	txConfigOpts := authtx.ConfigOptions{
		EnabledSignModes:           enabledSignModes,
		TextualCoinMetadataQueryFn: txmodule.NewBankKeeperCoinMetadataQueryFn(app.BankKeeper),
	}
	txConfig, err := authtx.NewTxConfigWithOptions(
		appCodec,
		txConfigOpts,
	)
	if err != nil {
		panic(err)
	}
	app.txConfig = txConfig

	app.StakingKeeper = stakingkeeper.NewKeeper(
		appCodec,
		runtime.NewKVStoreService(keys[stakingtypes.StoreKey]),
		app.AccountKeeper,
		app.BankKeeper,
		authAddr,
		authcodec.NewBech32Codec(sdk.GetConfig().GetBech32ValidatorAddrPrefix()),
		authcodec.NewBech32Codec(sdk.GetConfig().GetBech32ConsensusAddrPrefix()),
	)

	app.MintKeeper = mintkeeper.NewKeeper(
		appCodec,
		runtime.NewKVStoreService(keys[minttypes.StoreKey]),
		app.StakingKeeper,
		app.AccountKeeper,
		app.BankKeeper,
		authtypes.FeeCollectorName,
		authAddr,
	)

	app.DistrKeeper = distrkeeper.NewKeeper(
		appCodec,
		runtime.NewKVStoreService(keys[distrtypes.StoreKey]),
		app.AccountKeeper,
		app.BankKeeper,
		app.StakingKeeper,
		authtypes.FeeCollectorName,
		authAddr,
	)

	app.SlashingKeeper = slashingkeeper.NewKeeper(
		appCodec,
		app.LegacyAmino(),
		runtime.NewKVStoreService(keys[slashingtypes.StoreKey]),
		app.StakingKeeper,
		authAddr,
	)

	app.FeeGrantKeeper = feegrantkeeper.NewKeeper(appCodec, runtime.NewKVStoreService(keys[feegrant.StoreKey]), app.AccountKeeper)

	// register the staking hooks
	// NOTE: stakingKeeper above is passed by reference, so that it will contain these hooks
	app.StakingKeeper.SetHooks(
		stakingtypes.NewMultiStakingHooks(app.DistrKeeper.Hooks(), app.SlashingKeeper.Hooks()),
	)

	app.AuthzKeeper = authzkeeper.NewKeeper(
		runtime.NewKVStoreService(keys[authzkeeper.StoreKey]),
		appCodec,
		app.MsgServiceRouter(),
		app.AccountKeeper,
	)

	// get skipUpgradeHeights from the app options
	skipUpgradeHeights := map[int64]bool{}
	for _, h := range cast.ToIntSlice(appOpts.Get(server.FlagUnsafeSkipUpgrades)) {
		skipUpgradeHeights[int64(h)] = true
	}
	homePath := cast.ToString(appOpts.Get(flags.FlagHome))
	// set the governance module account as the authority for conducting upgrades
	app.UpgradeKeeper = upgradekeeper.NewKeeper(
		skipUpgradeHeights,
		runtime.NewKVStoreService(keys[upgradetypes.StoreKey]),
		appCodec,
		homePath,
		app.BaseApp,
		authAddr,
	)

	// Create IBC Keeper
	app.IBCKeeper = ibckeeper.NewKeeper(
		appCodec,
		runtime.NewKVStoreService(keys[ibcexported.StoreKey]),
		app.GetSubspace(ibcexported.ModuleName),
		app.UpgradeKeeper,
		authAddr,
	)

	govConfig := govtypes.DefaultConfig()
	/*
		Example of setting gov params:
		govConfig.MaxMetadataLen = 10000
	*/
	govKeeper := govkeeper.NewKeeper(
		appCodec, runtime.NewKVStoreService(keys[govtypes.StoreKey]), app.AccountKeeper, app.BankKeeper,
		app.StakingKeeper, app.DistrKeeper, app.MsgServiceRouter(), govConfig, authAddr,
	)

	app.GovKeeper = *govKeeper.SetHooks(
		govtypes.NewMultiGovHooks(
		// register the governance hooks
		),
	)

	// create evidence keeper with router
	evidenceKeeper := evidencekeeper.NewKeeper(
		appCodec,
		runtime.NewKVStoreService(keys[evidencetypes.StoreKey]),
		app.StakingKeeper,
		app.SlashingKeeper,
		app.AccountKeeper.AddressCodec(),
		runtime.ProvideCometInfoService(),
	)
	// If evidence needs to be handled for the app, set routes in router here and seal
	app.EvidenceKeeper = *evidenceKeeper

	// Cosmos EVM keepers
	app.FeeMarketKeeper = feemarketkeeper.NewKeeper(
		appCodec, authtypes.NewModuleAddress(govtypes.ModuleName),
		keys[feemarkettypes.StoreKey],
		tkeys[feemarkettypes.TransientKey],
	)

	// Set up PreciseBank keeper
	//
	// NOTE: PreciseBank is not needed if SDK use 18 decimals for gas coin. Use BankKeeper instead.
	app.PreciseBankKeeper = precisebankkeeper.NewKeeper(
		appCodec,
		keys[precisebanktypes.StoreKey],
		app.BankKeeper,
		app.AccountKeeper,
	)

	// Set up EVM keeper
	tracer := cast.ToString(appOpts.Get(srvflags.EVMTracer))

	// NOTE: it's required to set up the EVM keeper before the ERC-20 keeper, because it is used in its instantiation.
	app.EVMKeeper = evmkeeper.NewKeeper(
		// TODO: check why this is not adjusted to use the runtime module methods like SDK native keepers
		appCodec, keys[evmtypes.StoreKey], tkeys[evmtypes.TransientKey], keys,
		authtypes.NewModuleAddress(govtypes.ModuleName),
		app.AccountKeeper,
		app.PreciseBankKeeper,
		app.StakingKeeper,
		app.FeeMarketKeeper,
		&app.ConsensusParamsKeeper,
		&app.Erc20Keeper,
		tracer,
	)

	app.Erc20Keeper = erc20keeper.NewKeeper(
		keys[erc20types.StoreKey],
		appCodec,
		authtypes.NewModuleAddress(govtypes.ModuleName),
		app.AccountKeeper,
		app.PreciseBankKeeper,
		app.EVMKeeper,
		app.StakingKeeper,
		&app.TransferKeeper,
	)

	oracleKeeper := oraclekeeper.NewKeeper(appCodec, keys[oracletypes.StoreKey])
	app.OracleKeeper = *oracleKeeper.SetHooks(
		oraclekeeper.NewMultiOracleHooks(
			// insert oracle hooks receivers here
			app.FeeMarketKeeper.Hooks(),
		),
	)

	// instantiate IBC transfer keeper AFTER the ERC-20 keeper to use it in the instantiation
	app.TransferKeeper = transferkeeper.NewKeeper(
		appCodec,
		runtime.NewKVStoreService(keys[ibctransfertypes.StoreKey]),
		app.GetSubspace(ibctransfertypes.ModuleName),
		app.IBCKeeper.ChannelKeeper,
		app.IBCKeeper.ChannelKeeper,
		app.MsgServiceRouter(),
		app.AccountKeeper,
		app.BankKeeper,
		app.Erc20Keeper, // Add ERC20 Keeper for ERC20 transfers
		authAddr,
	)

	// guru-v2 keepers
	app.FeePolicyKeeper = feepolicykeeper.NewKeeper(
		appCodec,
		keys[feepolicytypes.StoreKey],
		tkeys[feepolicytypes.TransientKey],
		nil, // register module keepers
		authAddr,
	)

	/*
		Create Transfer Stack

		transfer stack contains (from bottom to top):
			- ERC-20 Middleware
			- IBC Transfer

		SendPacket, since it is originating from the application to core IBC:
		 	transferKeeper.SendPacket -> erc20.SendPacket -> channel.SendPacket

		RecvPacket, message that originates from core IBC and goes down to app, the flow is the other way
			channel.RecvPacket -> erc20.OnRecvPacket -> transfer.OnRecvPacket
	*/

	// create IBC module from top to bottom of stack
	var transferStack porttypes.IBCModule

	transferStack = transfer.NewIBCModule(app.TransferKeeper)
	transferStack = erc20.NewIBCMiddleware(app.Erc20Keeper, transferStack)

	var transferStackV2 ibcapi.IBCModule
	transferStackV2 = transferv2.NewIBCModule(app.TransferKeeper)
	transferStackV2 = erc20v2.NewIBCMiddleware(transferStackV2, app.Erc20Keeper)

	// Create static IBC router, add transfer route, then set and seal it
	ibcRouter := porttypes.NewRouter()
	ibcRouter.AddRoute(ibctransfertypes.ModuleName, transferStack)
	ibcRouterV2 := ibcapi.NewRouter()
	ibcRouterV2.AddRoute(ibctransfertypes.ModuleName, transferStackV2)

	app.IBCKeeper.SetRouter(ibcRouter)
	app.IBCKeeper.SetRouterV2(ibcRouterV2)

	clientKeeper := app.IBCKeeper.ClientKeeper
	storeProvider := app.IBCKeeper.ClientKeeper.GetStoreProvider()
	tmLightClientModule := ibctm.NewLightClientModule(appCodec, storeProvider)
	clientKeeper.AddRoute(ibctm.ModuleName, &tmLightClientModule)

	// Override the ICS20 app module
	transferModule := transfer.NewAppModule(app.TransferKeeper)

	// NOTE: we are adding all available Cosmos EVM EVM extensions.
	// Not all of them need to be enabled, which can be configured on a per-chain basis.
	app.EVMKeeper.WithStaticPrecompiles(
		NewAvailableStaticPrecompiles(
			*app.StakingKeeper,
			app.DistrKeeper,
			app.PreciseBankKeeper,
			app.Erc20Keeper,
			app.TransferKeeper,
			app.IBCKeeper.ChannelKeeper,
			app.EVMKeeper,
			app.GovKeeper,
			app.SlashingKeeper,
			app.EvidenceKeeper,
			app.AppCodec(),
		),
	)

	/****  Module Options ****/

	// NOTE: Any module instantiated in the module manager that is later modified
	// must be passed by reference here.
	app.ModuleManager = module.NewManager(
		genutil.NewAppModule(
			app.AccountKeeper, app.StakingKeeper,
			app, app.txConfig,
		),
		auth.NewAppModule(appCodec, app.AccountKeeper, authsims.RandomGenesisAccounts, app.GetSubspace(authtypes.ModuleName)),
		bank.NewAppModule(appCodec, app.BankKeeper, app.AccountKeeper, app.GetSubspace(banktypes.ModuleName)),
		feegrantmodule.NewAppModule(appCodec, app.AccountKeeper, app.BankKeeper, app.FeeGrantKeeper, app.interfaceRegistry),
		gov.NewAppModule(appCodec, &app.GovKeeper, app.AccountKeeper, app.BankKeeper, app.GetSubspace(govtypes.ModuleName)),
		mint.NewAppModule(appCodec, app.MintKeeper, app.AccountKeeper, nil, app.GetSubspace(minttypes.ModuleName)),
		slashing.NewAppModule(appCodec, app.SlashingKeeper, app.AccountKeeper, app.BankKeeper, app.StakingKeeper, app.GetSubspace(slashingtypes.ModuleName), app.interfaceRegistry),
		distr.NewAppModule(appCodec, app.DistrKeeper, app.AccountKeeper, app.BankKeeper, app.StakingKeeper, app.GetSubspace(distrtypes.ModuleName)),
		staking.NewAppModule(appCodec, app.StakingKeeper, app.AccountKeeper, app.BankKeeper, app.GetSubspace(stakingtypes.ModuleName)),
		upgrade.NewAppModule(app.UpgradeKeeper, app.AccountKeeper.AddressCodec()),
		evidence.NewAppModule(app.EvidenceKeeper),
		authzmodule.NewAppModule(appCodec, app.AuthzKeeper, app.AccountKeeper, app.BankKeeper, app.interfaceRegistry),
		consensus.NewAppModule(appCodec, app.ConsensusParamsKeeper),
		vesting.NewAppModule(app.AccountKeeper, app.BankKeeper),
		// IBC modules
		ibc.NewAppModule(app.IBCKeeper),
		ibctm.NewAppModule(tmLightClientModule),
		transferModule,
		// Cosmos EVM modules
		vm.NewAppModule(app.EVMKeeper, app.AccountKeeper, app.AccountKeeper.AddressCodec()),
		feemarket.NewAppModule(app.FeeMarketKeeper),
		erc20.NewAppModule(app.Erc20Keeper, app.AccountKeeper),
		precisebank.NewAppModule(app.PreciseBankKeeper, app.BankKeeper, app.AccountKeeper),
<<<<<<< HEAD
		oracle.NewAppModule(app.OracleKeeper),
=======
		// guru-v2 modules
		feepolicy.NewAppModule(app.FeePolicyKeeper),
>>>>>>> 7c45ee3a
	)

	// BasicModuleManager defines the module BasicManager which is in charge of setting up basic,
	// non-dependant module elements, such as codec registration and genesis verification.
	// By default, it is composed of all the modules from the module manager.
	// Additionally, app module basics can be overwritten by passing them as an argument.
	app.BasicModuleManager = module.NewBasicManagerFromManager(
		app.ModuleManager,
		map[string]module.AppModuleBasic{
			genutiltypes.ModuleName: genutil.NewAppModuleBasic(genutiltypes.DefaultMessageValidator),
			stakingtypes.ModuleName: staking.AppModuleBasic{},
			govtypes.ModuleName: gov.NewAppModuleBasic(
				[]govclient.ProposalHandler{
					paramsclient.ProposalHandler,
				},
			),
			ibctransfertypes.ModuleName: transfer.AppModuleBasic{AppModuleBasic: &ibctransfer.AppModuleBasic{}},
		},
	)
	app.BasicModuleManager.RegisterLegacyAminoCodec(legacyAmino)
	app.BasicModuleManager.RegisterInterfaces(interfaceRegistry)

	// NOTE: upgrade module is required to be prioritized
	app.ModuleManager.SetOrderPreBlockers(
		upgradetypes.ModuleName,
		authtypes.ModuleName,
	)

	// During begin block slashing happens after distr.BeginBlocker so that
	// there is nothing left over in the validator fee pool, so as to keep the
	// CanWithdrawInvariant invariant.
	//
	// NOTE: staking module is required if HistoricalEntries param > 0
	// NOTE: capability module's beginblocker must come before any modules using capabilities (e.g. IBC)
	app.ModuleManager.SetOrderBeginBlockers(
		minttypes.ModuleName,

		// IBC modules
		ibcexported.ModuleName, ibctransfertypes.ModuleName,

		// Cosmos EVM BeginBlockers
		erc20types.ModuleName, feemarkettypes.ModuleName,
		evmtypes.ModuleName, // NOTE: EVM BeginBlocker must come after FeeMarket BeginBlocker

		// guru-v2 modules
		feepolicytypes.ModuleName,

		// TODO: remove no-ops? check if all are no-ops before removing
		distrtypes.ModuleName, slashingtypes.ModuleName,
		evidencetypes.ModuleName, stakingtypes.ModuleName,
		authtypes.ModuleName, banktypes.ModuleName, govtypes.ModuleName, genutiltypes.ModuleName,
		authz.ModuleName, feegrant.ModuleName,
		paramstypes.ModuleName, consensusparamtypes.ModuleName,
		precisebanktypes.ModuleName,
		oracletypes.ModuleName,
		vestingtypes.ModuleName,
	)

	// NOTE: the feemarket module should go last in order of end blockers that are actually doing something,
	// to get the full block gas used.
	app.ModuleManager.SetOrderEndBlockers(
		govtypes.ModuleName, stakingtypes.ModuleName,
		authtypes.ModuleName, banktypes.ModuleName,

		// Cosmos EVM EndBlockers
		evmtypes.ModuleName, erc20types.ModuleName, feemarkettypes.ModuleName,

		// guru-v2 modules
		feepolicytypes.ModuleName,

		// no-ops
		ibcexported.ModuleName, ibctransfertypes.ModuleName,
		distrtypes.ModuleName,
		slashingtypes.ModuleName, minttypes.ModuleName,
		genutiltypes.ModuleName, evidencetypes.ModuleName, authz.ModuleName,
		feegrant.ModuleName, paramstypes.ModuleName, upgradetypes.ModuleName, consensusparamtypes.ModuleName,
		precisebanktypes.ModuleName,
		oracletypes.ModuleName,
		vestingtypes.ModuleName,
	)

	// NOTE: The genutils module must occur after staking so that pools are
	// properly initialized with tokens from genesis accounts.
	// NOTE: The genutils module must also occur after auth so that it can access the params from auth.
	genesisModuleOrder := []string{
		authtypes.ModuleName, banktypes.ModuleName,
		distrtypes.ModuleName, stakingtypes.ModuleName, slashingtypes.ModuleName, govtypes.ModuleName,
		minttypes.ModuleName,
		ibcexported.ModuleName,

		// Cosmos EVM modules
		//
		// NOTE: feemarket module needs to be initialized before genutil module:
		// gentx transactions use MinGasPriceDecorator.AnteHandle
		evmtypes.ModuleName,
		feemarkettypes.ModuleName,
		erc20types.ModuleName,
		precisebanktypes.ModuleName,
		oracletypes.ModuleName,

		// guru-v2 modules
		feepolicytypes.ModuleName,

		ibctransfertypes.ModuleName,
		genutiltypes.ModuleName, evidencetypes.ModuleName, authz.ModuleName,
		feegrant.ModuleName, upgradetypes.ModuleName, vestingtypes.ModuleName,
	}
	app.ModuleManager.SetOrderInitGenesis(genesisModuleOrder...)
	app.ModuleManager.SetOrderExportGenesis(genesisModuleOrder...)

	// Uncomment if you want to set a custom migration order here.
	// app.ModuleManager.SetOrderMigrations(custom order)

	app.configurator = module.NewConfigurator(app.appCodec, app.MsgServiceRouter(), app.GRPCQueryRouter())
	if err = app.ModuleManager.RegisterServices(app.configurator); err != nil {
		panic(fmt.Sprintf("failed to register services in module manager: %s", err.Error()))
	}

	// RegisterUpgradeHandlers is used for registering any on-chain upgrades.
	// Make sure it's called after `app.ModuleManager` and `app.configurator` are set.
	app.RegisterUpgradeHandlers()

	autocliv1.RegisterQueryServer(app.GRPCQueryRouter(), runtimeservices.NewAutoCLIQueryService(app.ModuleManager.Modules))

	reflectionSvc, err := runtimeservices.NewReflectionService()
	if err != nil {
		panic(err)
	}
	reflectionv1.RegisterReflectionServiceServer(app.GRPCQueryRouter(), reflectionSvc)

	// add test gRPC service for testing gRPC queries in isolation
	testdata_pulsar.RegisterQueryServer(app.GRPCQueryRouter(), testdata_pulsar.QueryImpl{})

	// create the simulation manager and define the order of the modules for deterministic simulations
	//
	// NOTE: this is not required apps that don't use the simulator for fuzz testing
	// transactions
	overrideModules := map[string]module.AppModuleSimulation{
		authtypes.ModuleName: auth.NewAppModule(app.appCodec, app.AccountKeeper, authsims.RandomGenesisAccounts, app.GetSubspace(authtypes.ModuleName)),
	}
	app.sm = module.NewSimulationManagerFromAppModules(app.ModuleManager.Modules, overrideModules)

	app.sm.RegisterStoreDecoders()

	// initialize stores
	app.MountKVStores(keys)
	app.MountTransientStores(tkeys)

	maxGasWanted := cast.ToUint64(appOpts.Get(srvflags.EVMMaxTxGasWanted))

	// initialize BaseApp
	app.SetInitChainer(app.InitChainer)
	app.SetPreBlocker(app.PreBlocker)
	app.SetBeginBlocker(app.BeginBlocker)
	app.SetEndBlocker(app.EndBlocker)

	app.setAnteHandler(app.txConfig, maxGasWanted)

	// In v0.46, the SDK introduces _postHandlers_. PostHandlers are like
	// antehandlers, but are run _after_ the `runMsgs` execution. They are also
	// defined as a chain, and have the same signature as antehandlers.
	//
	// In baseapp, postHandlers are run in the same store branch as `runMsgs`,
	// meaning that both `runMsgs` and `postHandler` state will be committed if
	// both are successful, and both will be reverted if any of the two fails.
	//
	// The SDK exposes a default postHandlers chain, which comprises of only
	// one decorator: the Transaction Tips decorator. However, some chains do
	// not need it by default, so feel free to comment the next line if you do
	// not need tips.
	// To read more about tips:
	// https://docs.cosmos.network/main/core/tips.html
	//
	// Please note that changing any of the anteHandler or postHandler chain is
	// likely to be a state-machine breaking change, which needs a coordinated
	// upgrade.
	app.setPostHandler()

	// At startup, after all modules have been registered, check that all prot
	// annotations are correct.
	protoFiles, err := proto.MergedRegistry()
	if err != nil {
		panic(err)
	}
	err = msgservice.ValidateProtoAnnotations(protoFiles)
	if err != nil {
		// TODO: Once we switch to using protoreflect-based antehandlers, we might
		// want to panic here instead of logging a warning.
		fmt.Fprintln(os.Stderr, err.Error())
	}

	if loadLatest {
		if err := app.LoadLatestVersion(); err != nil {
			logger.Error("error on loading last version", "err", err)
			os.Exit(1)
		}
	}

	return app
}

func (app *EVMD) setAnteHandler(txConfig client.TxConfig, maxGasWanted uint64) {
	options := chainante.HandlerOptions{
		Cdc:                    app.appCodec,
		AccountKeeper:          app.AccountKeeper,
		BankKeeper:             app.BankKeeper,
		ExtensionOptionChecker: cosmosevmtypes.HasDynamicFeeExtensionOption,
		EvmKeeper:              app.EVMKeeper,
		FeegrantKeeper:         app.FeeGrantKeeper,
		FeePolicyKeeper:        app.FeePolicyKeeper,
		IBCKeeper:              app.IBCKeeper,
		FeeMarketKeeper:        app.FeeMarketKeeper,
		SignModeHandler:        txConfig.SignModeHandler(),
		SigGasConsumer:         evmante.SigVerificationGasConsumer,
		MaxTxGasWanted:         maxGasWanted,
		TxFeeChecker:           cosmosevmante.NewDynamicFeeChecker(app.FeeMarketKeeper),
	}
	if err := options.Validate(); err != nil {
		panic(err)
	}

	app.SetAnteHandler(chainante.NewAnteHandler(options))
}

func (app *EVMD) setPostHandler() {
	postHandler, err := posthandler.NewPostHandler(
		posthandler.HandlerOptions{},
	)
	if err != nil {
		panic(err)
	}

	app.SetPostHandler(postHandler)
}

// Name returns the name of the App
func (app *EVMD) Name() string { return app.BaseApp.Name() }

// BeginBlocker application updates every begin block
func (app *EVMD) BeginBlocker(ctx sdk.Context) (sdk.BeginBlock, error) {
	return app.ModuleManager.BeginBlock(ctx)
}

// EndBlocker application updates every end block
func (app *EVMD) EndBlocker(ctx sdk.Context) (sdk.EndBlock, error) {
	return app.ModuleManager.EndBlock(ctx)
}

func (app *EVMD) FinalizeBlock(req *abci.RequestFinalizeBlock) (res *abci.ResponseFinalizeBlock, err error) {
	return app.BaseApp.FinalizeBlock(req)
}

func (app *EVMD) Configurator() module.Configurator {
	return app.configurator
}

// InitChainer application update at chain initialization
func (app *EVMD) InitChainer(ctx sdk.Context, req *abci.RequestInitChain) (*abci.ResponseInitChain, error) {
	var genesisState cosmosevmtypes.GenesisState
	if err := json.Unmarshal(req.AppStateBytes, &genesisState); err != nil {
		panic(err)
	}

	if err := app.UpgradeKeeper.SetModuleVersionMap(ctx, app.ModuleManager.GetVersionMap()); err != nil {
		panic(err)
	}

	return app.ModuleManager.InitGenesis(ctx, app.appCodec, genesisState)
}

func (app *EVMD) PreBlocker(ctx sdk.Context, _ *abci.RequestFinalizeBlock) (*sdk.ResponsePreBlock, error) {
	return app.ModuleManager.PreBlock(ctx)
}

// LoadHeight loads a particular height
func (app *EVMD) LoadHeight(height int64) error {
	return app.LoadVersion(height)
}

// LegacyAmino returns EVMD's amino codec.
//
// NOTE: This is solely to be used for testing purposes as it may be desirable
// for modules to register their own custom testing types.
func (app *EVMD) LegacyAmino() *codec.LegacyAmino {
	return app.legacyAmino
}

// AppCodec returns EVMD's app codec.
//
// NOTE: This is solely to be used for testing purposes as it may be desirable
// for modules to register their own custom testing types.
func (app *EVMD) AppCodec() codec.Codec {
	return app.appCodec
}

// InterfaceRegistry returns EVMD's InterfaceRegistry
func (app *EVMD) InterfaceRegistry() types.InterfaceRegistry {
	return app.interfaceRegistry
}

// TxConfig returns EVMD's TxConfig
func (app *EVMD) TxConfig() client.TxConfig {
	return app.txConfig
}

// DefaultGenesis returns a default genesis from the registered AppModuleBasic's.
func (app *EVMD) DefaultGenesis() map[string]json.RawMessage {
	genesis := app.BasicModuleManager.DefaultGenesis(app.appCodec)

	mintGenState := NewMintGenesisState()
	genesis[minttypes.ModuleName] = app.appCodec.MustMarshalJSON(mintGenState)

	evmGenState := NewEVMGenesisState()
	genesis[evmtypes.ModuleName] = app.appCodec.MustMarshalJSON(evmGenState)

	// NOTE: for the example chain implementation we are also adding a default token pair,
	// which is the base denomination of the chain (i.e. the WEVMOS contract)
	erc20GenState := NewErc20GenesisState()
	genesis[erc20types.ModuleName] = app.appCodec.MustMarshalJSON(erc20GenState)

	return genesis
}

// GetKey returns the KVStoreKey for the provided store key.
//
// NOTE: This is solely to be used for testing purposes.
func (app *EVMD) GetKey(storeKey string) *storetypes.KVStoreKey {
	return app.keys[storeKey]
}

// GetTKey returns the TransientStoreKey for the provided store key.
//
// NOTE: This is solely to be used for testing purposes.
func (app *EVMD) GetTKey(storeKey string) *storetypes.TransientStoreKey {
	return app.tkeys[storeKey]
}

// GetMemKey returns the MemStoreKey for the provided mem key.
//
// NOTE: This is solely used for testing purposes.
func (app *EVMD) GetMemKey(storeKey string) *storetypes.MemoryStoreKey {
	return app.memKeys[storeKey]
}

// GetSubspace returns a param subspace for a given module name.
//
// NOTE: This is solely to be used for testing purposes.
func (app *EVMD) GetSubspace(moduleName string) paramstypes.Subspace {
	subspace, _ := app.ParamsKeeper.GetSubspace(moduleName)
	return subspace
}

// SimulationManager implements the SimulationApp interface
func (app *EVMD) SimulationManager() *module.SimulationManager {
	return app.sm
}

// RegisterAPIRoutes registers all application module routes with the provided
// API server.
func (app *EVMD) RegisterAPIRoutes(apiSvr *api.Server, apiConfig config.APIConfig) {
	clientCtx := apiSvr.ClientCtx
	// Register new tx routes from grpc-gateway.
	authtx.RegisterGRPCGatewayRoutes(clientCtx, apiSvr.GRPCGatewayRouter)

	// Register new tendermint queries routes from grpc-gateway.
	cmtservice.RegisterGRPCGatewayRoutes(clientCtx, apiSvr.GRPCGatewayRouter)

	// Register node gRPC service for grpc-gateway.
	node.RegisterGRPCGatewayRoutes(clientCtx, apiSvr.GRPCGatewayRouter)

	// Register grpc-gateway routes for all modules.
	app.BasicModuleManager.RegisterGRPCGatewayRoutes(clientCtx, apiSvr.GRPCGatewayRouter)

	// register swagger API from root so that other applications can override easily
	if err := server.RegisterSwaggerAPI(apiSvr.ClientCtx, apiSvr.Router, apiConfig.Swagger); err != nil {
		panic(err)
	}
}

// RegisterTxService implements the Application.RegisterTxService method.
func (app *EVMD) RegisterTxService(clientCtx client.Context) {
	authtx.RegisterTxService(app.GRPCQueryRouter(), clientCtx, app.Simulate, app.interfaceRegistry)
}

// RegisterTendermintService implements the Application.RegisterTendermintService method.
func (app *EVMD) RegisterTendermintService(clientCtx client.Context) {
	cmtservice.RegisterTendermintService(
		clientCtx,
		app.GRPCQueryRouter(),
		app.interfaceRegistry,
		app.Query,
	)
}

func (app *EVMD) RegisterNodeService(clientCtx client.Context, cfg config.Config) {
	node.RegisterNodeService(clientCtx, app.GRPCQueryRouter(), cfg)
}

// ---------------------------------------------
// IBC Go TestingApp functions
//

// GetBaseApp implements the TestingApp interface.
func (app *EVMD) GetBaseApp() *baseapp.BaseApp {
	return app.BaseApp
}

// GetStakingKeeperSDK implements the TestingApp interface.
func (app *EVMD) GetStakingKeeperSDK() stakingkeeper.Keeper {
	return *app.StakingKeeper
}

// GetIBCKeeper implements the TestingApp interface.
func (app *EVMD) GetIBCKeeper() *ibckeeper.Keeper {
	return app.IBCKeeper
}

// GetTxConfig implements the TestingApp interface.
func (app *EVMD) GetTxConfig() client.TxConfig {
	return app.txConfig
}

// AutoCliOpts returns the autocli options for the app.
func (app *EVMD) AutoCliOpts() autocli.AppOptions {
	modules := make(map[string]appmodule.AppModule, 0)
	for _, m := range app.ModuleManager.Modules {
		if moduleWithName, ok := m.(module.HasName); ok {
			moduleName := moduleWithName.Name()
			if appModule, ok := moduleWithName.(appmodule.AppModule); ok {
				modules[moduleName] = appModule
			}
		}
	}

	return autocli.AppOptions{
		Modules:               modules,
		ModuleOptions:         runtimeservices.ExtractAutoCLIOptions(app.ModuleManager.Modules),
		AddressCodec:          authcodec.NewBech32Codec(sdk.GetConfig().GetBech32AccountAddrPrefix()),
		ValidatorAddressCodec: authcodec.NewBech32Codec(sdk.GetConfig().GetBech32ValidatorAddrPrefix()),
		ConsensusAddressCodec: authcodec.NewBech32Codec(sdk.GetConfig().GetBech32ConsensusAddrPrefix()),
	}
}

// GetMaccPerms returns a copy of the module account permissions
func GetMaccPerms() map[string][]string {
	return maps.Clone(maccPerms)
}

// BlockedAddresses returns all the app's blocked account addresses.
//
// Note, this includes:
//   - module accounts
//   - Ethereum's native precompiled smart contracts
//   - Cosmos EVM' available static precompiled contracts
func BlockedAddresses() map[string]bool {
	blockedAddrs := make(map[string]bool)

	maccPerms := GetMaccPerms()
	accs := make([]string, 0, len(maccPerms))
	for acc := range maccPerms {
		accs = append(accs, acc)
	}
	sort.Strings(accs)

	for _, acc := range accs {
		blockedAddrs[authtypes.NewModuleAddress(acc).String()] = true
	}

	blockedPrecompilesHex := evmtypes.AvailableStaticPrecompiles
	for _, addr := range corevm.PrecompiledAddressesPrague {
		blockedPrecompilesHex = append(blockedPrecompilesHex, addr.Hex())
	}

	for _, precompile := range blockedPrecompilesHex {
		blockedAddrs[cosmosevmutils.Bech32StringFromHexAddress(precompile)] = true
	}

	return blockedAddrs
}

// initParamsKeeper init params keeper and its subspaces
func initParamsKeeper(appCodec codec.BinaryCodec, legacyAmino *codec.LegacyAmino, key, tkey storetypes.StoreKey) paramskeeper.Keeper { //nolint:staticcheck
	paramsKeeper := paramskeeper.NewKeeper(appCodec, legacyAmino, key, tkey) //nolint:staticcheck

	paramsKeeper.Subspace(authtypes.ModuleName)
	paramsKeeper.Subspace(banktypes.ModuleName)
	paramsKeeper.Subspace(stakingtypes.ModuleName)
	paramsKeeper.Subspace(minttypes.ModuleName)
	paramsKeeper.Subspace(distrtypes.ModuleName)
	paramsKeeper.Subspace(slashingtypes.ModuleName)
	paramsKeeper.Subspace(govtypes.ModuleName)

	// ibc modules
	keyTable := ibcclienttypes.ParamKeyTable()
	keyTable.RegisterParamSet(&ibcconnectiontypes.Params{})
	paramsKeeper.Subspace(ibcexported.ModuleName).WithKeyTable(keyTable)
	paramsKeeper.Subspace(ibctransfertypes.ModuleName).WithKeyTable(ibctransfertypes.ParamKeyTable())
	// TODO: do we need a keytable? copied from Evmos repo

	return paramsKeeper
}<|MERGE_RESOLUTION|>--- conflicted
+++ resolved
@@ -173,13 +173,10 @@
 		feemarkettypes.ModuleName:   nil,
 		erc20types.ModuleName:       {authtypes.Minter, authtypes.Burner},
 		precisebanktypes.ModuleName: {authtypes.Minter, authtypes.Burner},
-<<<<<<< HEAD
-		oracletypes.ModuleName:      nil,
-=======
 
 		// guru-v2 modules
+		oracletypes.ModuleName:    nil,
 		feepolicytypes.ModuleName: nil,
->>>>>>> 7c45ee3a
 	}
 )
 
@@ -315,13 +312,10 @@
 		ibcexported.StoreKey, ibctransfertypes.StoreKey,
 		// Cosmos EVM store keys
 		evmtypes.StoreKey, feemarkettypes.StoreKey, erc20types.StoreKey, precisebanktypes.StoreKey,
-<<<<<<< HEAD
 		// Oracle store key
 		oracletypes.StoreKey,
-=======
 		// guru-v2 store keys
 		feepolicytypes.StoreKey,
->>>>>>> 7c45ee3a
 	)
 
 	tkeys := storetypes.NewTransientStoreKeys(paramstypes.TStoreKey, evmtypes.TransientKey, feemarkettypes.TransientKey, feepolicytypes.TransientKey)
@@ -666,12 +660,9 @@
 		feemarket.NewAppModule(app.FeeMarketKeeper),
 		erc20.NewAppModule(app.Erc20Keeper, app.AccountKeeper),
 		precisebank.NewAppModule(app.PreciseBankKeeper, app.BankKeeper, app.AccountKeeper),
-<<<<<<< HEAD
+		// guru-v2 modules
 		oracle.NewAppModule(app.OracleKeeper),
-=======
-		// guru-v2 modules
 		feepolicy.NewAppModule(app.FeePolicyKeeper),
->>>>>>> 7c45ee3a
 	)
 
 	// BasicModuleManager defines the module BasicManager which is in charge of setting up basic,
